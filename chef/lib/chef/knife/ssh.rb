#
# Author:: Adam Jacob (<adam@opscode.com>)
# Copyright:: Copyright (c) 2009 Opscode, Inc.
# License:: Apache License, Version 2.0
#
# Licensed under the Apache License, Version 2.0 (the "License");
# you may not use this file except in compliance with the License.
# You may obtain a copy of the License at
#
#     http://www.apache.org/licenses/LICENSE-2.0
#
# Unless required by applicable law or agreed to in writing, software
# distributed under the License is distributed on an "AS IS" BASIS,
# WITHOUT WARRANTIES OR CONDITIONS OF ANY KIND, either express or implied.
# See the License for the specific language governing permissions and
# limitations under the License.
#

require 'chef/knife'

class Chef
  class Knife
    class Ssh < Knife

      deps do
        require 'net/ssh'
        require 'net/ssh/multi'
        require 'readline'
        require 'chef/exceptions'
        require 'chef/search/query'
        require 'chef/mixin/shell_out'
        require 'mixlib/shellout'
      end

      include Chef::Mixin::ShellOut

      attr_writer :password

      banner "knife ssh QUERY COMMAND (options)"

      option :concurrency,
        :short => "-C NUM",
        :long => "--concurrency NUM",
        :description => "The number of concurrent connections",
        :default => nil,
        :proc => lambda { |o| o.to_i }

      option :attribute,
        :short => "-a ATTR",
        :long => "--attribute ATTR",
        :description => "The attribute to use for opening the connection - default depends on the context",
        :proc => Proc.new { |key| Chef::Config[:knife][:ssh_attribute] = key.strip }

      option :manual,
        :short => "-m",
        :long => "--manual-list",
        :boolean => true,
        :description => "QUERY is a space separated list of servers",
        :default => false

      option :ssh_user,
        :short => "-x USERNAME",
        :long => "--ssh-user USERNAME",
        :description => "The ssh username"

      option :ssh_password,
        :short => "-P PASSWORD",
        :long => "--ssh-password PASSWORD",
        :description => "The ssh password"

      option :ssh_port,
        :short => "-p PORT",
        :long => "--ssh-port PORT",
        :description => "The ssh port",
        :default => "22",
        :proc => Proc.new { |key| Chef::Config[:knife][:ssh_port] = key }

      option :ssh_gateway,
        :short => "-G GATEWAY",
        :long => "--ssh-gateway GATEWAY",
        :description => "The ssh gateway",
        :proc => Proc.new { |key| Chef::Config[:knife][:ssh_gateway] = key }

      option :identity_file,
        :short => "-i IDENTITY_FILE",
        :long => "--identity-file IDENTITY_FILE",
        :description => "The SSH identity file used for authentication"

      option :host_key_verify,
        :long => "--[no-]host-key-verify",
        :description => "Verify host key, enabled by default.",
        :boolean => true,
        :default => true

      def session
        config[:on_error] ||= :skip
        ssh_error_handler = Proc.new do |server|
          if config[:manual]
            node_name = server.host
          else
            @action_nodes.each do |n|
              node_name = n if format_for_display(n)[config[:attribute]] == server.host
            end
          end
          case config[:on_error]
          when :skip
            ui.warn "Failed to connect to #{node_name} -- #{$!.class.name}: #{$!.message}"
            $!.backtrace.each { |l| Chef::Log.debug(l) }
          when :raise
            #Net::SSH::Multi magic to force exception to be re-raised.
            throw :go, :raise
          end
        end

        @session ||= Net::SSH::Multi.start(:concurrent_connections => config[:concurrency], :on_error => ssh_error_handler)
      end

      def configure_session
        list = case config[:manual]
               when true
                 @name_args[0].split(" ")
               when false
                 r = Array.new
                 q = Chef::Search::Query.new
                 @action_nodes = q.search(:node, @name_args[0])[0]
                 @action_nodes.each do |item|
<<<<<<< HEAD

=======
                   # we should skip the loop to next iteration if the item returned by the search is nil
                   next if item.nil? 
>>>>>>> 2f6eae7d
                   # if a command line attribute was not passed, and we have a cloud public_hostname, use that.
                   # see #configure_attribute for the source of config[:attribute] and config[:override_attribute]
                   if !config[:override_attribute] && item[:cloud] and item[:cloud][:public_hostname]
                     i = item[:cloud][:public_hostname]
                   elsif config[:override_attribute]
                     i = extract_nested_value(item, config[:override_attribute])
                   else
                     i = extract_nested_value(item, config[:attribute])
                   end
                   # next if we couldn't find the specified attribute in the returned node object
                   next if i.nil?
                   r.push(i)
                 end
                 r
               end
        if list.length == 0
          if @action_nodes.length == 0
            ui.fatal("No nodes returned from search!")
          else
            ui.fatal("#{@action_nodes.length} #{@action_nodes.length > 1 ? "nodes":"node"} found, " +
                     "but do not have the required attribute to stablish the connection. " +
                     "Try setting another attribute to open the connection using --attribute.")
          end
          exit 10
        end
        session_from_list(list)
      end

      def session_from_list(list)
        config[:ssh_gateway] ||= Chef::Config[:knife][:ssh_gateway]
        if config[:ssh_gateway]
          gw_host, gw_user = config[:ssh_gateway].split('@').reverse
          gw_host, gw_port = gw_host.split(':')
          gw_opts = gw_port ? { :port => gw_port } : {}

          session.via(gw_host, gw_user || config[:ssh_user], gw_opts)
        end

        list.each do |item|
          Chef::Log.debug("Adding #{item}")

          hostspec = config[:ssh_user] ? "#{config[:ssh_user]}@#{item}" : item
          session_opts = {}
          session_opts[:keys] = File.expand_path(config[:identity_file]) if config[:identity_file]
          session_opts[:keys_only] = true if config[:identity_file]
          session_opts[:password] = config[:ssh_password] if config[:ssh_password]
          session_opts[:port] = Chef::Config[:knife][:ssh_port] || config[:ssh_port]
          session_opts[:logger] = Chef::Log.logger if Chef::Log.level == :debug

          if !config[:host_key_verify]
            session_opts[:paranoid] = false
            session_opts[:user_known_hosts_file] = "/dev/null"
          end

          session.use(hostspec, session_opts)

          @longest = item.length if item.length > @longest
        end

        session
      end

      def fixup_sudo(command)
        command.sub(/^sudo/, 'sudo -p \'knife sudo password: \'')
      end

      def print_data(host, data)
        if data =~ /\n/
          data.split(/\n/).each { |d| print_data(host, d) }
        else
          padding = @longest - host.length
          str = ui.color(host, :cyan) + (" " * (padding + 1)) + data
          ui.msg(str)
        end
      end

      def ssh_command(command, subsession=nil)
        exit_status = 0
        subsession ||= session
        command = fixup_sudo(command)
        command.force_encoding('binary') if command.respond_to?(:force_encoding)
        subsession.open_channel do |ch|
          ch.request_pty
          ch.exec command do |ch, success|
            raise ArgumentError, "Cannot execute #{command}" unless success
            ch.on_data do |ichannel, data|
              print_data(ichannel[:host], data)
              if data =~ /^knife sudo password: /
                ichannel.send_data("#{get_password}\n")
              end
            end
            ch.on_request "exit-status" do |ichannel, data|
              exit_status = data.read_long
            end
          end
        end
        session.loop
        exit_status
      end

      def get_password
        @password ||= ui.ask("Enter your password: ") { |q| q.echo = false }
      end

      # Present the prompt and read a single line from the console. It also
      # detects ^D and returns "exit" in that case. Adds the input to the
      # history, unless the input is empty. Loops repeatedly until a non-empty
      # line is input.
      def read_line
        loop do
          command = reader.readline("#{ui.color('knife-ssh>', :bold)} ", true)

          if command.nil?
            command = "exit"
            puts(command)
          else
            command.strip!
          end

          unless command.empty?
            return command
          end
        end
      end

      def reader
        Readline
      end

      def interactive
        puts "Connected to #{ui.list(session.servers_for.collect { |s| ui.color(s.host, :cyan) }, :inline, " and ")}"
        puts
        puts "To run a command on a list of servers, do:"
        puts "  on SERVER1 SERVER2 SERVER3; COMMAND"
        puts "  Example: on latte foamy; echo foobar"
        puts
        puts "To exit interactive mode, use 'quit!'"
        puts
        while 1
          command = read_line
          case command
          when 'quit!'
            puts 'Bye!'
            break
          when /^on (.+?); (.+)$/
            raw_list = $1.split(" ")
            server_list = Array.new
            session.servers.each do |session_server|
              server_list << session_server if raw_list.include?(session_server.host)
            end
            command = $2
            ssh_command(command, session.on(*server_list))
          else
            ssh_command(command)
          end
        end
      end

      def screen
        tf = Tempfile.new("knife-ssh-screen")
        if File.exist? "#{ENV["HOME"]}/.screenrc"
          tf.puts("source #{ENV["HOME"]}/.screenrc")
        end
        tf.puts("caption always '%-Lw%{= BW}%50>%n%f* %t%{-}%+Lw%<'")
        tf.puts("hardstatus alwayslastline 'knife ssh #{@name_args[0]}'")
        window = 0
        session.servers_for.each do |server|
          tf.print("screen -t \"#{server.host}\" #{window} ssh ")
          tf.print("-i #{config[:identity_file]} ") if config[:identity_file]
          server.user ? tf.puts("#{server.user}@#{server.host}") : tf.puts(server.host)
          window += 1
        end
        tf.close
        exec("screen -c #{tf.path}")
      end

      def tmux
        ssh_dest = lambda do |server|
          identity = "-i #{config[:identity_file]} " if config[:identity_file]
          prefix = server.user ? "#{server.user}@" : ""
          "'ssh #{identity}#{prefix}#{server.host}'"
        end

        new_window_cmds = lambda do
          if session.servers_for.size > 1
            [""] + session.servers_for[1..-1].map do |server|
              "new-window -a -n '#{server.host}' #{ssh_dest.call(server)}"
            end
          else
            []
          end.join(" \\; ")
        end

        tmux_name = "'knife ssh #{@name_args[0].gsub(/:/,'=')}'"
        begin
          server = session.servers_for.first
          cmd = ["tmux new-session -d -s #{tmux_name}",
                 "-n '#{server.host}'", ssh_dest.call(server),
                 new_window_cmds.call].join(" ")
          shell_out!(cmd)
          exec("tmux attach-session -t #{tmux_name}")
        rescue Chef::Exceptions::Exec
        end
      end

      def macterm
        begin
          require 'appscript'
        rescue LoadError
          STDERR.puts "you need the rb-appscript gem to use knife ssh macterm. `(sudo) gem install rb-appscript` to install"
          raise
        end

        Appscript.app("/Applications/Utilities/Terminal.app").windows.first.activate
        Appscript.app("System Events").application_processes["Terminal.app"].keystroke("n", :using=>:command_down)
        term = Appscript.app('Terminal')
        window = term.windows.first.get

        (session.servers_for.size - 1).times do |i|
          window.activate
          Appscript.app("System Events").application_processes["Terminal.app"].keystroke("t", :using=>:command_down)
        end

        session.servers_for.each_with_index do |server, tab_number|
          cmd = "unset PROMPT_COMMAND; echo -e \"\\033]0;#{server.host}\\007\"; ssh #{server.user ? "#{server.user}@#{server.host}" : server.host}"
          Appscript.app('Terminal').do_script(cmd, :in => window.tabs[tab_number + 1].get)
        end
      end

      def configure_attribute
        # Setting 'knife[:ssh_attribute] = "foo"' in knife.rb => Chef::Config[:knife][:ssh_attribute] == 'foo'
        # Running 'knife ssh -a foo' => both Chef::Config[:knife][:ssh_attribute] && config[:attribute] == foo
        # Thus we can differentiate between a config file value and a command line override at this point by checking config[:attribute]
        # We can tell here if fqdn was passed from the command line, rather than being the default, by checking config[:attribute]
        # However, after here, we cannot tell these things, so we must preserve config[:attribute]
        config[:override_attribute] = config[:attribute] || Chef::Config[:knife][:ssh_attribute] 
        config[:attribute] = (Chef::Config[:knife][:ssh_attribute] ||
                              config[:attribute] ||
                              "fqdn").strip
      end

      def cssh
        cssh_cmd = nil
        %w[csshX cssh].each do |cmd|
          begin
            # Unix and Mac only
            cssh_cmd = shell_out!("which #{cmd}").stdout.strip
            break
          rescue Mixlib::ShellOut::ShellCommandFailed
          end
        end
        raise Chef::Exceptions::Exec, "no command found for cssh" unless cssh_cmd

        session.servers_for.each do |server|
          cssh_cmd << " #{server.user ? "#{server.user}@#{server.host}" : server.host}"
        end
        Chef::Log.debug("starting cssh session with command: #{cssh_cmd}")
        exec(cssh_cmd)
      end

      def get_stripped_unfrozen_value(value)
        return nil if value.nil?
        value.strip
      end

      def configure_user
        config[:ssh_user] = get_stripped_unfrozen_value(config[:ssh_user] ||
                             Chef::Config[:knife][:ssh_user])
      end

      def configure_identity_file
        config[:identity_file] = get_stripped_unfrozen_value(config[:identity_file] ||
                             Chef::Config[:knife][:ssh_identity_file])
      end

      def extract_nested_value(data_structure, path_spec)
        ui.presenter.extract_nested_value(data_structure, path_spec)
      end

      def run
        extend Chef::Mixin::Command

        @longest = 0

        configure_attribute
        configure_user
        configure_identity_file
        configure_session

        exit_status =
        case @name_args[1]
        when "interactive"
          interactive
        when "screen"
          screen
        when "tmux"
          tmux
        when "macterm"
          macterm
        when "cssh"
          cssh
        when "csshx"
          Chef::Log.warn("knife ssh csshx will be deprecated in a future release")
          Chef::Log.warn("please use knife ssh cssh instead")
          cssh
        else
          ssh_command(@name_args[1..-1].join(" "))
        end

        session.close
        exit_status
      end

    end
  end
end<|MERGE_RESOLUTION|>--- conflicted
+++ resolved
@@ -124,12 +124,8 @@
                  q = Chef::Search::Query.new
                  @action_nodes = q.search(:node, @name_args[0])[0]
                  @action_nodes.each do |item|
-<<<<<<< HEAD
-
-=======
                    # we should skip the loop to next iteration if the item returned by the search is nil
                    next if item.nil? 
->>>>>>> 2f6eae7d
                    # if a command line attribute was not passed, and we have a cloud public_hostname, use that.
                    # see #configure_attribute for the source of config[:attribute] and config[:override_attribute]
                    if !config[:override_attribute] && item[:cloud] and item[:cloud][:public_hostname]
