--- conflicted
+++ resolved
@@ -130,15 +130,10 @@
           end
         end
         if @new_resource.link_type == :symbolic
-<<<<<<< HEAD
           if access_controls.requires_changes?
             converge_by(access_controls.describe_changes) do 
               access_controls.set_all
             end
-=======
-          converge_by("ensure permissions and owner are correct") do 
-            enforce_ownership_and_permissions
->>>>>>> 0d19fc48
           end
         end
       end
