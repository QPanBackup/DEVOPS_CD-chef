--- conflicted
+++ resolved
@@ -4,11 +4,7 @@
 Example Doc Change:
 ### Headline for the required change
 Description of the required change.
-<<<<<<< HEAD
 -->
-=======
--->
-
 
 ### knife ssh has --exit-on-error option
 `knife ssh` now has an --exit-on-error option that will cause it to
@@ -85,5 +81,4 @@
   property :GroupName, "demo1"
   property :MembersToInclude, ["Foobar1"]
 end
-```
->>>>>>> d45ee988
+```